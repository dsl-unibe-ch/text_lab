--- conflicted
+++ resolved
@@ -25,26 +25,18 @@
 unset PYTHONPATH PYTHONHOME
 export PYTHONNOUSERSITE=1
 
-#explicitly set HOME and USER for environment isolation
+# Explicitly set HOME and USER for environment isolation
 export HOME="$HOME"
 export USER="$USER"
 
+#set the variable for whisper to use models cached from inside the container
+export WHISPER_CACHE=/opt/whisper
+
 pushd "${PWD}"
 
-<<<<<<< HEAD
-apptainer exec --nv \
-  --bind "$HOST_TEXT_LAB_DIR:$CONT_TEXT_LAB_DIR" \
-  "$TL_CONTAINER" \
+apptainer exec --nv --bind "$HOST_TEXT_LAB_DIR:$CONT_TEXT_LAB_DIR" "$TL_CONTAINER" \
   /usr/bin/python3 -m streamlit run "$CONT_TEXT_LAB_DIR/src/Home.py" \
     --server.port "$TEXT_LAB_PORT" \
-=======
-#set the variable for whisper to use models cached from inside the container  
-export WHISPER_CACHE=/opt/whisper
-
-apptainer exec --nv --bind $ROOT_DIR:$CONT_ROOT_DIR $CONTAINER \
-  /usr/bin/python3 -m streamlit run $CONT_ROOT_DIR/src/Home.py \
-    --server.port "$SERVER_PORT" \
->>>>>>> 71c8e1b8
     --server.baseUrlPath "$SERVER_BASEURLPATH" \
     --server.enableCORS false \
     --server.headless true \
